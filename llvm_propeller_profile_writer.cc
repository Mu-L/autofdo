#include "config.h"
#if defined(HAVE_LLVM)
#include "llvm_propeller_profile_writer.h"

#include <fcntl.h>
#include <sys/mman.h>
#include <sys/stat.h>
#include <sys/types.h>

#include <fstream>
#include <functional>
#include <iomanip>
#include <ios>
#include <list>
#include <numeric>
#include <sstream>
#include <string>
#include <tuple>
#include <utility>
#include <vector>

#include "gflags/gflags.h"

#include "llvm/ADT/StringRef.h"
#include "llvm/ADT/Twine.h"
#include "llvm/BinaryFormat/ELF.h"
#include "llvm/Object/ELFObjectFile.h"
#include "llvm/Object/ObjectFile.h"
#include "llvm/Support/Casting.h"
#include "llvm/Support/MemoryBuffer.h"
#include "llvm/Support/Path.h"

#include "third_party/perf_data_converter/src/quipper/perf_parser.h"
#include "third_party/perf_data_converter/src/quipper/perf_reader.h"

DEFINE_string(match_mmap_file, "", "Match mmap event file path.");
DEFINE_bool(ignore_build_id, false, "Ignore build id match.");
DEFINE_bool(gen_path_profile, false, "Generate path profile.");

using llvm::dyn_cast;
using llvm::StringRef;
using llvm::object::ELFFile;
using llvm::object::ELFObjectFile;
using llvm::object::ELFObjectFileBase;
using llvm::object::ObjectFile;
using std::list;
using std::make_pair;
using std::ofstream;
using std::pair;
using std::string;
using std::stringstream;
using std::tuple;

PropellerProfWriter::PropellerProfWriter(const string &BFN, const string &PFN,
                                         const string &OFN)
    : BinaryFileName(BFN), PerfFileName(PFN), PropOutFileName(OFN) {}

PropellerProfWriter::~PropellerProfWriter() {}

SymbolEntry *PropellerProfWriter::findSymbolAtAddress(uint64_t Pid,
                                                      uint64_t OriginAddr) {
  uint64_t Addr = adjustAddressForPIE(Pid, OriginAddr);
  if (Addr == INVALID_ADDRESS) return nullptr;
  auto U = AddrMap.upper_bound(Addr);
  if (U == AddrMap.begin()) return nullptr;
  auto R = std::prev(U);

  // 99+% of the cases:
  if (R->second.size() == 1 && R->second.front()->containsAddress(Addr))
    return *(R->second.begin());

  list<SymbolEntry *> Candidates;
  for (auto &SymEnt : R->second)
    if (SymEnt->containsAddress(Addr)) Candidates.emplace_back(SymEnt);

  if (Candidates.empty()) return nullptr;

  // Sort candidates by symbol size.
  Candidates.sort([](const SymbolEntry *S1, const SymbolEntry *S2) {
    if (S1->Size != S2->Size) return S1->Size < S2->Size;
    return S1->Name < S2->Name;
  });

  // Return the smallest symbol that contains address.
  return *Candidates.begin();
}

namespace {
struct DecOut {
} dec;

struct HexOut {
} hex;

struct Hex0xOut {
} hex0x;

struct SymBaseF {
  SymBaseF(const SymbolEntry &S) : Symbol(S) {}
  const SymbolEntry &Symbol;

  static SymbolEntry dummySymbolEntry;
};

SymbolEntry SymBaseF::dummySymbolEntry(0, "", SymbolEntry::AliasesTy(),
                                       0, 0,  0);

struct SymNameF : public SymBaseF {
  SymNameF(const SymbolEntry &S) : SymBaseF(S), Name("") {}
  SymNameF(const SymbolEntry *S) : SymBaseF(*S), Name("") {}
  // Use explicit to prevent StringRef being casted to SymNameF.
  explicit SymNameF(const StringRef N)
      : SymBaseF(SymBaseF::dummySymbolEntry), Name(N) {}

  StringRef Name;
};

struct SymOrdinalF : public SymBaseF {
  SymOrdinalF(const SymbolEntry &S) : SymBaseF(S) {}
  SymOrdinalF(const SymbolEntry *S) : SymBaseF(*S) {}
};

struct SymSizeF : public SymBaseF {
  SymSizeF(const SymbolEntry &S) : SymBaseF(S) {}
};

struct SymShortF : public SymBaseF {
  SymShortF(const SymbolEntry &S) : SymBaseF(S) {}
  SymShortF(const SymbolEntry *S) : SymBaseF(*S) {}
};

struct CountF {
  CountF(uint64_t C) : Cnt(C){};
  uint64_t Cnt;
};

struct CommaF {
  CommaF(uint64_t v) : value(v) {}
  uint64_t value;
};

struct PercentageF {
  PercentageF(double d) : value(d) {}
  PercentageF(uint64_t a, uint64_t b) : value((double)a / (double)b) {}
  template<class C>
  PercentageF(C &c, uint64_t b) : value((double)c.size() / (double)b) {}
  template<class C, class D>
  PercentageF(C &c, D &d) : value((double)c.size() / (double)d.size()) {}
  double value;
};

struct BuildIdWrapper {
  BuildIdWrapper(const quipper::PerfDataProto_PerfBuildID &BuildId)
      : Data(BuildId.build_id_hash().c_str()) {}

  BuildIdWrapper(const char *P) : Data(P) {}

  const char *Data;
};

static std::ostream &operator<<(std::ostream &out, const struct DecOut &) {
  return out << std::dec << std::noshowbase;
}

static std::ostream &operator<<(std::ostream &out, const struct HexOut &) {
  return out << std::hex << std::noshowbase;
}

static std::ostream &operator<<(std::ostream &out, const struct Hex0xOut &) {
  return out << std::hex << std::showbase;
}

static std::ostream &operator<<(std::ostream &out, const SymNameF &NameF) {
  if (!NameF.Name.empty()) {
    // In this case, we only care about Name field.
    // Name is the form of "aaaa.BB.funcname" or "funcname".
    auto R = NameF.Name.split(lld::propeller::BASIC_BLOCK_SEPARATOR);
    if (R.second.empty())
      out << R.first.str();
    else
      out << dec << R.first.size() << lld::propeller::BASIC_BLOCK_SEPARATOR
          << R.second.str();
    return out;
  }
  auto &Sym = NameF.Symbol;
  if (Sym.BBTag) {
    out << dec << Sym.Name.size() << lld::propeller::BASIC_BLOCK_SEPARATOR
        << (Sym.ContainingFunc ? Sym.ContainingFunc->Name.str() : "null_func");
  } else {
    out << Sym.Name.str().c_str();
    for (auto A : Sym.Aliases) out << "/" << A.str();
  }
  return out;
}

static std::ostream &operator<<(std::ostream &out,
                                const SymOrdinalF &OrdinalF) {
  return out << dec << OrdinalF.Symbol.Ordinal;
}

static std::ostream &operator<<(std::ostream &out, const SymSizeF &SizeF) {
  return out << hex << SizeF.Symbol.Size;
}

static std::ostream &operator<<(std::ostream &out, const SymShortF &SymSF) {
  return out << "symbol '" << SymNameF(SymSF.Symbol) << "@" << hex0x
             << SymSF.Symbol.Addr << "'";
}

static std::ostream &operator<<(std::ostream &out, const CountF &CountF) {
  return out << dec << CountF.Cnt;
}

static std::ostream &operator<<(std::ostream &OS, const MMapEntry &ME) {
  return OS << "[" << hex0x << ME.LoadAddr << ", " << hex0x << ME.getEndAddr()
            << "] (PgOff=" << hex0x << ME.PageOffset << ", Size=" << hex0x
            << ME.LoadSize << ")";
};

static std::ostream &operator<<(std::ostream &out, const BuildIdWrapper &BW) {
  for (int i = 0; i < quipper::kBuildIDArraySize; ++i) {
    out << std::setw(2) << std::setfill('0') << std::hex
        << ((int)(BW.Data[i]) & 0xFF);
  }
  return out;
}

// Output integer numbers in "," separated format.
static std::ostream &operator<<(std::ostream &out, const CommaF &CF) {
  std::list<int> seg;
  uint64_t value = CF.value;
  while (value) {
    seg.insert(seg.begin(), value % 1000);
    value /= 1000;
  }
  if (seg.empty()) seg.insert(seg.begin(), 0);
  auto OF = out.fill();
  auto OW = out.width();
  auto i = seg.begin();
  out << std::setfill('\0') << *i;
  for (++i; i != seg.end(); ++i)
    out << "," << std::setw(3) << std::setfill('0') << dec << *i;
  out.fill(OF);
  out.width(OW);
  return out;
}

static std::ostream &operator<<(std::ostream &out, const PercentageF &PF) {
  out << std::setprecision(3);
  out << (PF.value * 100) << '%';
  return out;
}

}  // namespace

bool PropellerProfWriter::write() {
  if (!initBinaryFile() || !findBinaryBuildId() || !populateSymbolMap())
    return false;

  std::fstream::pos_type partBegin, partEnd, partNew;
  {
    ofstream fout(PropOutFileName);
    if (fout.bad()) {
      LOG(ERROR) << "Failed to open '" << PropOutFileName << "' for writing.";
      return false;
    }
    writeOuts(fout);
    partNew = fout.tellp();
    writeSymbols(fout);
    if (!parsePerfData()) return false;
    writeBranches(fout);
    writeFallthroughs(fout);
    partBegin = fout.tellp();
    writeHotFuncAndBBList(fout);
    partEnd = fout.tellp();
  }
  // This must be done after "fout" is closed.
  if (!reorderSections(partBegin, partEnd, partNew)) {
    LOG(ERROR)
        << "Warn: failed to reorder propeller section, performance may suffer.";
  }
  summarize();
  return true;
}

// Move everything [partBegin, partEnd) -> partBegin.
bool PropellerProfWriter::reorderSections(int64_t partBegin, int64_t partEnd,
                                          int64_t partNew) {
  struct FdWrapper {
    FdWrapper(int fd) : v(fd) {}
    ~FdWrapper() { if (v != -1) close(v); }
    int v;
  };
  auto partLength = partEnd - partBegin;
  FdWrapper fd(open(PropOutFileName.c_str(), O_RDWR));
  if (fd.v == -1) return false;
  unique_ptr<char> tmp(new char[partLength]);
  if (!tmp) return false;
  char *fileMem =
      static_cast<char *>(mmap(NULL, partEnd, PROT_WRITE, MAP_SHARED, fd.v, 0));
  if (MAP_FAILED == fileMem) return false;
  memcpy(tmp.get(), fileMem + partBegin, partLength);
  memmove(fileMem + partLength + partNew, fileMem + partNew,
          partBegin - partNew);
  memcpy(fileMem + partNew, tmp.get(), partLength);
  munmap(fileMem, partEnd);
  return true;
}

void PropellerProfWriter::summarize() {
  LOG(INFO) << "Wrote propeller profile (" << PerfDataFileParsed << " file(s), "
            << CommaF(SymbolsWritten) << " syms, " << CommaF(BranchesWritten)
            << " branches, " << CommaF(FallthroughsWritten)
            << " fallthroughs) to " << PropOutFileName;

  LOG(INFO) << CommaF(CountersNotAddressed) << " of " << CommaF(TotalCounters)
            << " branch entries are not mapped ("
            << PercentageF(CountersNotAddressed, TotalCounters) << ").";

  LOG(INFO) << CommaF(CrossFunctionCounters) << " of " << CommaF(TotalCounters)
            << " branch entries are cross function (" << std::setprecision(3)
            << PercentageF(CrossFunctionCounters, TotalCounters) << ").";

  LOG(INFO) << CommaF(FallthroughStartEndInDifferentFuncs) << " of "
            << CommaF(FallthroughCalculationNumber)
            << " fallthroughs are discareded because from and to are from "
               "different functions ("
            << PercentageF(FallthroughStartEndInDifferentFuncs,
                           FallthroughCalculationNumber)
            << ").";

  uint64_t TotalBBsWithinFuncsWithProf = 0;
  uint64_t NumBBsWithProf = 0;
  set<uint64_t> FuncsWithProf;
  for (auto &SE : HotSymbols) {
    if (FuncsWithProf.insert(SE->ContainingFunc->Ordinal).second)
      TotalBBsWithinFuncsWithProf += FuncBBCounter[SE->ContainingFunc->Ordinal];
    if (SE->BBTag)
      ++NumBBsWithProf;
  }
  uint64_t TotalFuncs = 0;
  uint64_t TotalBBsAll = 0;
  for (auto &P : this->SymbolNameMap) {
    SymbolEntry *S = P.second.get();
    if (S->BBTag)
      ++TotalBBsAll;
    else
      ++TotalFuncs;
  }
  LOG(INFO) << CommaF(TotalFuncs) << " functions, "
            << CommaF(FuncsWithProf.size()) << " functions with prof ("
            << PercentageF(FuncsWithProf, TotalFuncs) << ")"
            << ", " << CommaF(TotalBBsAll) << " BBs (average "
            << TotalBBsAll / TotalFuncs << " BBs per func), "
            << CommaF(TotalBBsWithinFuncsWithProf) << " BBs within hot funcs ("
            << PercentageF(TotalBBsWithinFuncsWithProf, TotalBBsAll) << "), "
            << CommaF(NumBBsWithProf) << " BBs with prof (include "
            << CommaF(ExtraBBsIncludedInFallthroughs)
            << " BBs that are on the path of "
               "fallthroughs, total accounted for "
            << PercentageF(NumBBsWithProf, TotalBBsAll) << " of all BBs).";
}

void PropellerProfWriter::writeOuts(ofstream &fout) {
  set<string> paths{FLAGS_match_mmap_file, BinaryMMapName, BinaryFileName};
  set<string> nameMatches;
  for (const auto &v : paths)
    if (!v.empty()) nameMatches.insert(llvm::sys::path::filename(v).str());

  for (const auto &v : nameMatches)
    if (!v.empty()) fout << "@" << v << std::endl;
}

void PropellerProfWriter::writeHotFuncAndBBList(ofstream &fout) {
  SymbolEntry *LastFuncSymbol = nullptr;
  for (auto *SE : HotSymbols)
    if (SE->BBTag) {
      if (LastFuncSymbol != SE->ContainingFunc) {
        fout << "!" << SymNameF(SE->ContainingFunc) << std::endl;
        LastFuncSymbol = SE->ContainingFunc;
      }
      fout << "!!" << SE->Name.size() << std::endl;
    } else {
      fout << "!" << SymNameF(SE) << std::endl;
      LastFuncSymbol = SE;
    }
}

void PropellerProfWriter::writeSymbols(ofstream &fout) {
  this->SymbolsWritten = 0;
  uint64_t SymbolOrdinal = 0;
  fout << "Symbols" << std::endl;
  for (auto &LE : AddrMap) {
    // Tricky case here:
    // In the same address we have:
    //    foo.bb.1
    //    foo
    // So we first output foo.bb.1, and at this time
    //   foo.bb.1->containingFunc->Index == 0.
    // We output 0.1, wrong!.
    // To handle this, we sort LE by BBTag:
    if (LE.second.size() > 1) {
      LE.second.sort([](SymbolEntry *S1, SymbolEntry *S2) {
        if (S1->BBTag != S2->BBTag) {
          return !S1->BBTag;
        }
        // order irrelevant, but choose a stable relation.
        if (S1->Size != S2->Size) return S1->Size < S2->Size;
        return S1->Name < S2->Name;
      });
    }
    // Then apply ordial to all before accessing.
    for (auto *SEPtr : LE.second) {
      SEPtr->Ordinal = ++SymbolOrdinal;
    }
    for (auto *SEPtr : LE.second) {
      SymbolEntry &SE = *SEPtr;
      fout << SymOrdinalF(SE) << " " << SymSizeF(SE) << " ";
      ++this->SymbolsWritten;
      if (SE.BBTag) {
        fout << SymOrdinalF(SE.ContainingFunc) << ".";
        StringRef BBIndex = SE.Name;
        fout << dec << (uint64_t)(BBIndex.bytes_end() - BBIndex.bytes_begin())
             << std::endl;
        ++FuncBBCounter[SE.ContainingFunc->Ordinal];
      } else {
        fout << "N" << SymNameF(SE) << std::endl;
      }
    }
  }
}

void PropellerProfWriter::writeBranches(std::ofstream &fout) {
  this->BranchesWritten = 0;
  fout << "Branches" << std::endl;
  auto recordHotSymbol = [this](SymbolEntry *S) {
    if (!S || !(S->ContainingFunc) || S->ContainingFunc->Name.empty()) return;
    if (S->isLandingPadBlock())
      LOG(WARNING) << "*** HOT LANDING PAD: " << S->Name.str() << "\t" << S->ContainingFunc->Name.str() << "\n";
    // Dups are properly handled by set.
    HotSymbols.insert(S);
  };

  using BrCntSummationKey = tuple<SymbolEntry *, SymbolEntry *, char>;
  struct BrCntSummationKeyComp {
    bool operator()(const BrCntSummationKey &K1,
                    const BrCntSummationKey &K2) const {
      SymbolEntry *From1, *From2, *To1, *To2;
      char T1, T2;
      std::tie(From1, To1, T1) = K1;
      std::tie(From2, To2, T2) = K2;
      if (From1->Ordinal != From2->Ordinal)
        return From1->Ordinal < From2->Ordinal;
      if (To1->Ordinal != To2->Ordinal) return To1->Ordinal < To2->Ordinal;
      return T1 < T2;
    }
  };
  using BrCntSummationTy =
      map<BrCntSummationKey, uint64_t, BrCntSummationKeyComp>;
  BrCntSummationTy BrCntSummation;

  TotalCounters = 0;
  CountersNotAddressed = 0;
  CrossFunctionCounters = 0;
  // {pid: {<from, to>: count}}
  for (auto &BCPid : BranchCountersByPid) {
    const uint64_t Pid = BCPid.first;
    auto &BC = BCPid.second;
    for (auto &EC : BC) {
      const uint64_t From = EC.first.first;
      const uint64_t To = EC.first.second;
      const uint64_t Cnt = EC.second;
      auto *FromSym = findSymbolAtAddress(Pid, From);
      auto *ToSym = findSymbolAtAddress(Pid, To);
      const uint64_t AdjustedFrom = adjustAddressForPIE(Pid, From);
      const uint64_t AdjustedTo = adjustAddressForPIE(Pid, To);

      recordHotSymbol(FromSym);
      recordHotSymbol(ToSym);

      TotalCounters += Cnt;

<<<<<<< HEAD
      if (!ToSym || !FromSym) {
=======
      if (!ToSym) {
>>>>>>> 22a37760
        CountersNotAddressed += Cnt;
        continue;
      }

      // If this is a return to the beginning of a basic block, change the ToSym
      // to the basic block just before and add fallthrough between the two
<<<<<<< HEAD
      // symbols.
      // After this code executes, AdjustedTo can never be the beginning of a
      // basic block for returns.
      if ((FromSym->isReturnBlock() || ToSym->ContainingFunc->Addr!=FromSym->ContainingFunc->Addr) &&
          ToSym->ContainingFunc->Addr != AdjustedTo && // Not a call
          AdjustedTo == ToSym->Addr) {  // Jump to the beginning of the basicblock
        auto PrevAddr = std::prev(AddrMap.find(AdjustedTo))->first;
        auto *CallSiteSym = findSymbolAtAddress(Pid, To - (AdjustedTo - PrevAddr));
=======
      // symbols. After this code executes, AdjustedTo can never be the
      // beginning of a basic block for returns.
      if ((!FromSym || FromSym->isReturnBlock() ||
           ToSym->ContainingFunc->Addr != FromSym->ContainingFunc->Addr) &&
          ToSym->ContainingFunc->Addr != AdjustedTo &&  // Not a call
          AdjustedTo == ToSym->Addr  // return to the beginning of a bb.
      ) {
        auto PrevAddr = std::prev(AddrMap.find(AdjustedTo))->first;
        auto *CallSiteSym =
            findSymbolAtAddress(Pid, To - (AdjustedTo - PrevAddr));
>>>>>>> 22a37760
        if (CallSiteSym) {
          recordHotSymbol(CallSiteSym);
          // Account for the fall-through between CallSiteSym and ToSym.
          FallthroughCountersBySymbol[make_pair(CallSiteSym, ToSym)] += Cnt;
          // Reassign ToSym to be the actuall callsite symbol entry.
          ToSym = CallSiteSym;
        } else
<<<<<<< HEAD
          LOG(WARNING) << "*** Internal error: Could not find the right CallSiteSym for : " << AdjustedTo << "\n";
=======
          LOG(WARNING) << "*** Internal error: Could not find the right "
                          "CallSiteSym for : "
                       << AdjustedTo;
      }

      if (!FromSym) {
        CountersNotAddressed += Cnt;
        continue;
>>>>>>> 22a37760
      }

      if (FromSym->ContainingFunc != ToSym->ContainingFunc)
        CrossFunctionCounters += Cnt;

      char Type = ' ';
      if (ToSym->ContainingFunc->Addr == AdjustedTo) {
        Type = 'C';
      } else if (AdjustedTo != ToSym->Addr) {
        Type = 'R';
      }
      BrCntSummation[std::make_tuple(FromSym, ToSym, Type)] += Cnt;
    }
  }

  for (auto &BrEnt : BrCntSummation) {
    SymbolEntry *FromSym, *ToSym;
    char Type;
    std::tie(FromSym, ToSym, Type) = BrEnt.first;
    uint64_t Cnt = BrEnt.second;
    fout << SymOrdinalF(FromSym) << " " << SymOrdinalF(ToSym) << " "
         << CountF(Cnt);
    if (Type != ' ') {
      fout << ' ' << Type;
    }
    fout << std::endl;
    ++this->BranchesWritten;
  }
}

// Compute fallthrough BBs from "From" -> "To", and place them in "Path".
// ("From" and "To" are excluded)
bool PropellerProfWriter::calculateFallthroughBBs(
    SymbolEntry *From, SymbolEntry *To, std::vector<SymbolEntry *> &Path) {
  Path.clear();
  ++FallthroughCalculationNumber;
  if (From == To) return true;
  if (From->Addr > To->Addr) {
    LOG(WARNING) << "*** Internal error: fallthrough path start address is "
                  "larger than end address. ***";
    return false;
  }
  auto P = AddrMap.find(From->Addr), Q = std::next(AddrMap.find(To->Addr)),
       E = AddrMap.end();
  if (P == E || Q == E) {
    LOG(FATAL) << "*** Internal error: invalid symbol in fallthrough pair. ***";
    return false;
  }
  Q = std::next(Q);
  if (From->ContainingFunc != To->ContainingFunc) {
    LOG(ERROR) << "fallthrough (" << SymShortF(From) << " -> "
               << SymShortF(To)
               << ") does not start and end within the same faunction.";
    ++FallthroughStartEndInDifferentFuncs;
    return false;
  }
  auto Func = From->ContainingFunc;
  auto I = P;
  for (++I; I != Q && I != E; ++I) {
    SymbolEntry *LastFoundSymbol = nullptr;
    for (auto *SE : I->second) {
      if (SE->BBTag && SE->ContainingFunc == Func) {
        if (LastFoundSymbol) {
          LOG(ERROR) << "fallthrough (" << SymShortF(From) << " -> "
                     << SymShortF(To) << ") contains ambiguous "
                     << SymShortF(SE) << " and " << SymShortF(LastFoundSymbol)
                     << ".";
        }
        // Mark both ambiguous bbs as touched.
<<<<<<< HEAD
        if (SE != To) {
          Path.emplace_back(SE);
        }
=======
        if (SE != To)
          Path.emplace_back(SE);
>>>>>>> 22a37760
        LastFoundSymbol = SE;
      }
    }
    if (!LastFoundSymbol) {
      LOG(ERROR) << "failed to find a BB for "
                 << "fallthrough (" << SymShortF(*From) << " -> "
                 << SymShortF(To) << ").";
      return false;
    }
  }
  if (Path.size() >= 200)
    LOG(ERROR) << "too many BBs along fallthrough (" << SymShortF(From)
               << " -> " << SymShortF(To) << "): " << dec << Path.size()
               << " BBs.";
  return true;
}

void PropellerProfWriter::writeFallthroughs(std::ofstream &fout) {
  // CAPid: {pid, <<from_addr, to_addr>, counter>}
  for (auto &CAPid : FallthroughCountersByPid) {
    uint64_t Pid = CAPid.first;
    for (auto &CA : CAPid.second) {
      const uint64_t Cnt = CA.second;
      auto *FromSym = findSymbolAtAddress(Pid, CA.first.first);
      auto *ToSym = findSymbolAtAddress(Pid, CA.first.second);
      if (FromSym && ToSym)
        FallthroughCountersBySymbol[std::make_pair(FromSym, ToSym)] += Cnt;
    }
  }

  fout << "Fallthroughs" << std::endl;
  ExtraBBsIncludedInFallthroughs = 0;
  FallthroughStartEndInDifferentFuncs = 0;
  FallthroughCalculationNumber = 0;
  for (auto &FC : FallthroughCountersBySymbol) {
    std::vector<SymbolEntry *> Path;
    SymbolEntry *fallthroughFrom = FC.first.first,
                *fallthroughTo = FC.first.second;
    if (fallthroughFrom != fallthroughTo &&
        calculateFallthroughBBs(fallthroughFrom, fallthroughTo, Path)) {
      TotalCounters += (Path.size() + 1) * FC.second;
      // Note, fallthroughFrom/To are not included in "Path".
      HotSymbols.insert(fallthroughFrom);
      HotSymbols.insert(fallthroughTo);
      for (auto *S : Path) {
        if (S->isLandingPadBlock()) {
          LOG(WARNING) << "*** HOT LANDING PAD: " << S->Name.str() << "\t" << S->ContainingFunc->Name.str() << "\n";
        }
        ExtraBBsIncludedInFallthroughs += HotSymbols.insert(S).second ? 1 : 0;
      }
    }

    fout << SymOrdinalF(*(FC.first.first)) << " "
         << SymOrdinalF(*(FC.first.second)) << " " << CountF(FC.second)
         << std::endl;
  }
  this->FallthroughsWritten = FallthroughCountersBySymbol.size();
}

template <class ELFT>
bool fillELFPhdr(llvm::object::ELFObjectFileBase *EBFile,
                 map<uint64_t, uint64_t> &PhdrLoadMap) {
  ELFObjectFile<ELFT> *eobj = dyn_cast<ELFObjectFile<ELFT>>(EBFile);
  if (!eobj) return false;
  const ELFFile<ELFT> *efile = eobj->getELFFile();
  if (!efile) return false;
  auto program_headers = efile->program_headers();
  if (!program_headers) return false;
  for (const typename ELFT::Phdr &phdr : *program_headers) {
    if (phdr.p_type == llvm::ELF::PT_LOAD &&
        (phdr.p_flags & llvm::ELF::PF_X) != 0) {
      auto E = PhdrLoadMap.find(phdr.p_vaddr);
      if (E == PhdrLoadMap.end()) {
        PhdrLoadMap.emplace(phdr.p_vaddr, phdr.p_memsz);
      } else {
        if (E->second != phdr.p_memsz) {
          LOG(ERROR) << "Invalid phdr found in elf binary file.";
          return false;
        }
      }
    }
  }
  if (PhdrLoadMap.empty()) {
    LOG(ERROR) << "No loadable and executable segments found in binary.";
    return false;
  }
  stringstream SS;
  SS << "Loadable and executable segments:\n";
  for (auto &Seg : PhdrLoadMap) {
    SS << "\tvaddr=" << hex0x << Seg.first << ", memsz=" << hex0x << Seg.second
       << std::endl;
  }
  LOG(INFO) << SS.str();
  return true;
}

bool PropellerProfWriter::initBinaryFile() {
  auto FileOrError = llvm::MemoryBuffer::getFile(BinaryFileName);
  if (!FileOrError) {
    LOG(ERROR) << "Failed to read file '" << BinaryFileName << "'.";
    return false;
  }
  this->BinaryFileContent = std::move(*FileOrError);

  auto ObjOrError = llvm::object::ObjectFile::createELFObjectFile(
      llvm::MemoryBufferRef(*(this->BinaryFileContent)));
  if (!ObjOrError) {
    LOG(ERROR) << "Not a valid ELF file '" << BinaryFileName << "'.";
    return false;
  }
  this->ObjFile = std::move(*ObjOrError);

  auto *ELFObjBase = dyn_cast<ELFObjectFileBase, ObjectFile>(ObjFile.get());
  BinaryIsPIE = (ELFObjBase->getEType() == llvm::ELF::ET_DYN);
  if (BinaryIsPIE) {
    const char *ELFIdent = BinaryFileContent->getBufferStart();
    const char ELFClass = ELFIdent[4];
    const char ELFData = ELFIdent[5];
    if (ELFClass == 1 && ELFData == 1) {
      fillELFPhdr<llvm::object::ELF32LE>(ELFObjBase, PhdrLoadMap);
    } else if (ELFClass == 1 && ELFData == 2) {
      fillELFPhdr<llvm::object::ELF32BE>(ELFObjBase, PhdrLoadMap);
    } else if (ELFClass == 2 && ELFData == 1) {
      fillELFPhdr<llvm::object::ELF64LE>(ELFObjBase, PhdrLoadMap);
    } else if (ELFClass == 2 && ELFData == 2) {
      fillELFPhdr<llvm::object::ELF64BE>(ELFObjBase, PhdrLoadMap);
    } else {
      assert(false);
    }
  }
  LOG(INFO) << "'" << this->BinaryFileName
            << "' is PIE binary: " << BinaryIsPIE;
  return true;
}

bool PropellerProfWriter::populateSymbolMap() {
  auto Symbols = ObjFile->symbols();
  const set<StringRef> ExcludedSymbols{"__cxx_global_array_dtor"};
  for (const auto &Sym : Symbols) {
    auto AddrR = Sym.getAddress();
    auto SecR = Sym.getSection();
    auto NameR = Sym.getName();
    auto TypeR = Sym.getType();

    if (!(AddrR && *AddrR && SecR && (*SecR)->isText() && NameR && TypeR))
      continue;

    StringRef Name = *NameR;
    if (Name.empty()) continue;
    uint64_t Addr = *AddrR;
    uint8_t Type(*TypeR);
    llvm::object::ELFSymbolRef ELFSym(Sym);
    uint64_t Size = ELFSym.getSize();

    StringRef BBFunctionName;
    bool isFunction = (Type == llvm::object::SymbolRef::ST_Function);
    bool isBB = SymbolEntry::isBBSymbol(Name, &BBFunctionName);

    // bool dbg = false;
    // if (Name == "_ZNK4llvm15TargetInstrInfo19shouldClusterMemOpsERKNS_14MachineOperandES3_j") {
    //   fprintf(stderr, "%d:%d\n", isFunction, isBB);
    //   dbg = true;
    // }

    if (!isFunction && !isBB) continue;
    // if (isFunction && Size == 0) {
    //   LOG(INFO) << "Dropped zero-sized function symbol '" << Name.str() << "'.";
    //   continue;
    // }
    if (ExcludedSymbols.find(isBB ? BBFunctionName : Name) !=
        ExcludedSymbols.end()) {
      continue;
    }

    auto &L = AddrMap[Addr];
    if (!L.empty()) {
      // If we already have a symbol at the same address, merge
      // them together.
      SymbolEntry *SymbolIsAliasedWith = nullptr;
      for (auto *S : L) {
        if (S->Size == Size || (S->isFunction() && isFunction)) {
          // Make sure Name and Aliased name are both BB or both NON-BB.
          if (SymbolEntry::isBBSymbol(S->Name) !=
              SymbolEntry::isBBSymbol(Name)) {
            LOG(INFO) << "Dropped symbol: '" << SymNameF(Name)
                      << "'. The symbol conflicts with another symbol on the "
                         "same address: "
                      << hex0x << Addr;
            continue;
          }
          S->Aliases.push_back(Name);
          if (S->Size < Size) S->Size = Size;
          if (!S->isFunction() &&
              Type == llvm::object::SymbolRef::ST_Function) {
            // If any of the aliased symbols is a function, promote the whole
            // group to function.
            S->Type = llvm::object::SymbolRef::ST_Function;
          }
          SymbolIsAliasedWith = S;
          break;
        }
      }
      if (SymbolIsAliasedWith) continue;
    }

    // Delete symbol with same name from SymbolNameMap and AddrMap.
    map<StringRef, unique_ptr<SymbolEntry>>::iterator ExistingNameR =
        SymbolNameMap.find(Name);
    if (ExistingNameR != SymbolNameMap.end()) {
      LOG(INFO) << "Dropped duplicate symbol \"" << SymNameF(Name) << "\". "
                << "Consider using \"-funique-internal-funcnames\" to "
                   "dedupe internal function names.";
      map<uint64_t, list<SymbolEntry *>>::iterator ExistingLI =
          AddrMap.find(ExistingNameR->second->Addr);
      if (ExistingLI != AddrMap.end()) {
        ExistingLI->second.remove_if(
            [&Name](SymbolEntry *S) { return S->Name == Name; });
      }
      SymbolNameMap.erase(ExistingNameR);
      continue;
    }

    SymbolEntry *NewSymbolEntry =
        new SymbolEntry(0, Name, SymbolEntry::AliasesTy(), Addr, Size, Type);
    L.push_back(NewSymbolEntry);
    NewSymbolEntry->BBTag = SymbolEntry::isBBSymbol(Name);
    // Set the BB Tag type according to the first character of the symbol name.
    if (NewSymbolEntry->BBTag) {
      switch (Name.front()){
        case 'a':
<<<<<<< HEAD
          NewSymbolEntry->BBTagType = SymbolEntry::BBTagTypeEnum::BB_NORMAL;
          break;
        case 'r':
          NewSymbolEntry->BBTagType = SymbolEntry::BBTagTypeEnum::BB_RETURN;
          break;
        case 'l':
          NewSymbolEntry->BBTagType = SymbolEntry::BBTagTypeEnum::BB_LANDING_PAD;
          break;
        case 'L':
          NewSymbolEntry->BBTagType = SymbolEntry::BBTagTypeEnum::BB_RETURN_AND_LANDING_PAD;
        default:
          break;
      }
=======
          NewSymbolEntry->BBTagType = SymbolEntry::BB_NORMAL;
          break;
        case 'r':
          NewSymbolEntry->BBTagType = SymbolEntry::BB_RETURN;
          break;
        case 'l':
          NewSymbolEntry->BBTagType = SymbolEntry::BB_LANDING_PAD;
          break;
        case 'L':
          NewSymbolEntry->BBTagType = SymbolEntry::BB_RETURN_AND_LANDING_PAD;
          break;
        default:
          assert(false);
          break;
      }
    } else {
      NewSymbolEntry->BBTagType = SymbolEntry::BB_NONE;
>>>>>>> 22a37760
    }
    SymbolNameMap.emplace(std::piecewise_construct, std::forward_as_tuple(Name),
                          std::forward_as_tuple(NewSymbolEntry));
  }  // End of iterating all symbols.

  // Now scan all the symbols in address order to create function <-> bb
  // relationship.
  uint64_t BBSymbolDropped = 0;
  decltype(AddrMap)::iterator LastFuncPos = AddrMap.end();
  for (auto P = AddrMap.begin(), Q = AddrMap.end(); P != Q; ++P) {
    int FuncCount = 0;
    for (auto *S : P->second) {
      if (S->isFunction() && !S->BBTag) {
        if (++FuncCount > 1) {
          // 2 different functions start at the same address, but with different
          // sizes, this is not supported.
          LOG(ERROR)
              << "Analyzing failure: at address 0x" << hex << P->first
              << ", there are more than 1 functions that have different sizes.";
          return false;
        }
        LastFuncPos = P;
      }
    }

    if (LastFuncPos == AddrMap.end()) continue;
    for (auto *S : P->second) {
      if (!S->BBTag) {
        // Set a function's wrapping function to itself.
        S->ContainingFunc = S;
        continue;
      }
      // This is a bb symbol, find a wrapping func for it.
      SymbolEntry *ContainingFunc = nullptr;
      for (SymbolEntry *FP : LastFuncPos->second) {
        if (FP->isFunction() && !FP->BBTag && FP->containsAnotherSymbol(S) &&
            FP->isFunctionForBBName(S->Name)) {
          if (ContainingFunc == nullptr) {
            ContainingFunc = FP;
          } else {
            // Already has a containing function, so we have at least 2
            // different functions with different sizes but start at the same
            // address, impossible?
            LOG(ERROR) << "Analyzing failure: at address 0x" << hex
                       << LastFuncPos->first
                       << ", there are 2 different functions: "
                       << SymNameF(ContainingFunc) << " and "
                       << SymNameF(FP);
            return false;
          }
        }
      }
      if (!ContainingFunc) {
        // Disambiguate the following case:
        // 0x10 foo       size = 2
        // 0x12 foo.bb.1  size = 2
        // 0x14 foo.bb.2  size = 0
        // 0x14 bar  <- LastFuncPos set is to bar.
        // 0x14 bar.bb.1
        // In this scenario, we seek lower address.
        auto T = LastFuncPos;
        int FunctionSymbolSeen = 0;
        while (T != AddrMap.begin()) {
          T = std::prev(T);
          bool isFunction = false;
          for (auto *KS : T->second) {
            isFunction |= KS->isFunction();
            if (KS->isFunction() && !KS->BBTag &&
                KS->containsAnotherSymbol(S) &&
                KS->isFunctionForBBName(S->Name)) {
              ContainingFunc = KS;
              break;
            }
          }
          FunctionSymbolSeen += isFunction ? 1 : 0;
          // Only go back for at most 2 function symbols.
          if (FunctionSymbolSeen > 2) break;
        }
      }
      S->ContainingFunc = ContainingFunc;
      if (S->ContainingFunc == nullptr) {
        LOG(ERROR) << "Dropped bb symbol without any wrapping function: \""
                   << SymShortF(S) << "\"";
        ++BBSymbolDropped;
        AddrMap.erase(P--);
        break;
      } else {
        if (!ContainingFunc->isFunctionForBBName(S->Name)) {
          LOG(ERROR) << "Internal check warning: \n"
                     << "Sym: " << SymShortF(S) << "\n"
                     << "Func: " << SymShortF(S->ContainingFunc);
          return false;
        }
      }
      
      // Now here is the tricky thing to fix:
      //    Wrapping func _zfooc2/_zfooc1/_zfooc3
      //    bbname: a.BB._zfooc1
      //
      // We want to make sure the primary name (the name first appears in the
      // alias) matches the bb name, so we change the wrapping func aliases to:
      //    _zfooc1/_zfooc2/_zfooc3
      // By doing this, the wrapping func matches "a.BB._zfooc1" correctly.
      //
      if (!ContainingFunc->Aliases.empty()) {
        auto A = S->Name.split(lld::propeller::BASIC_BLOCK_SEPARATOR);
        auto ExpectFuncName = A.second;
        auto &Aliases = ContainingFunc->Aliases;
        if (ExpectFuncName != ContainingFunc->Name) {
          SymbolEntry::AliasesTy::iterator P, Q;
          for (P = Aliases.begin(), Q = Aliases.end(); P != Q; ++P)
            if (*P == ExpectFuncName) break;

          if (P == Q) {
            LOG(ERROR) << "Internal check error: bb symbol '" << S->Name.str()
                       << "' does not have a valid wrapping function.";
            return false;
          }
          StringRef OldName = ContainingFunc->Name;
          ContainingFunc->Name = *P;
          Aliases.erase(P);
          Aliases.push_back(OldName);
        }
      }

      // Replace the whole name (e.g. "aaaa.BB.foo" with "aaaa" only);
      StringRef FName, BName;
      bool R = SymbolEntry::isBBSymbol(S->Name, &FName, &BName);
      (void)(R);
      assert(R);
      if (FName != S->ContainingFunc->Name) {
        LOG(ERROR) << "Internal check error: bb symbol '" << S->Name.str()
                       << "' does not have a valid wrapping function.";
      }
      S->Name = BName;
    }  // End of iterating P->second
  }    // End of iterating AddrMap.
  if (BBSymbolDropped)
    LOG(INFO) << "Dropped " << dec << CommaF(BBSymbolDropped)
              << " bb symbol(s).";
  return true;
}

bool PropellerProfWriter::parsePerfData() {
  this->PerfDataFileParsed = 0;
  StringRef FN(PerfFileName);
  while (!FN.empty()) {
    StringRef PerfName;
    std::tie(PerfName, FN) = FN.split(',');
    if (!parsePerfData(PerfName.str())) {
      return false;
    }
    ++this->PerfDataFileParsed;
  }
  LOG(INFO) << "Processed " << PerfDataFileParsed << " perf file(s).";
  return true;
}

bool PropellerProfWriter::parsePerfData(const string &PName) {
  quipper::PerfReader PR;
  if (!PR.ReadFile(PName)) {
    LOG(ERROR) << "Failed to read perf data file: " << PName;
    return false;
  }

  quipper::PerfParser Parser(&PR);
  if (!Parser.ParseRawEvents()) {
    LOG(ERROR) << "Failed to parse perf raw events for perf file: '" << PName
               << "'.";
    return false;
  }

  if (!FLAGS_ignore_build_id) {
    if (!setupBinaryMMapName(PR, PName)) {
      return false;
    }
  }

  if (!setupMMaps(Parser, PName)) {
    LOG(ERROR) << "Failed to find perf mmaps for binary '" << BinaryFileName
               << "'.";
    return false;
  }

  return aggregateLBR(Parser);
}

bool PropellerProfWriter::setupMMaps(quipper::PerfParser &Parser,
                                     const string &PName) {
  // Depends on the binary file name, if
  //   - it is absolute, compares it agains the full path
  //   - it is relative, only compares the file name part
  // Note: CompFunc is constructed in a way so that there is no branch /
  // conditional test inside the function.
  struct BinaryNameComparator {
    BinaryNameComparator(const string &BinaryFileName) {
      if (llvm::sys::path::is_absolute(BinaryFileName)) {
        ComparePart = StringRef(BinaryFileName);
        PathChanger = NullPathChanger;
      } else {
        ComparePart = llvm::sys::path::filename(BinaryFileName);
        PathChanger = NameOnlyPathChanger;
      }
    }

    bool operator()(const string &Path) {
      return ComparePart == PathChanger(Path);
    }

    StringRef ComparePart;
    std::function<StringRef(const string &)> PathChanger;

    static StringRef NullPathChanger(const string &S) { return StringRef(S); }
    static StringRef NameOnlyPathChanger(const string &S) {
      return llvm::sys::path::filename(StringRef(S));
    }
  } CompFunc(FLAGS_match_mmap_file.empty()
                 ? (this->BinaryMMapName.empty() ? BinaryFileName
                                                 : this->BinaryMMapName)
                 : FLAGS_match_mmap_file);

  for (const auto &PE : Parser.parsed_events()) {
    quipper::PerfDataProto_PerfEvent *EPtr = PE.event_ptr;
    if (EPtr->event_type_case() != quipper::PerfDataProto_PerfEvent::kMmapEvent)
      continue;

    const quipper::PerfDataProto_MMapEvent &MMap = EPtr->mmap_event();
    if (!MMap.has_filename()) continue;

    const string &MMapFileName = MMap.filename();
    if (!CompFunc(MMapFileName) || !MMap.has_start() || !MMap.has_len() ||
        !MMap.has_pid())
      continue;

    if (this->BinaryMMapName.empty()) {
      this->BinaryMMapName = MMapFileName;
    } else if (BinaryMMapName != MMapFileName) {
      LOG(ERROR) << "'" << BinaryFileName
                 << "' is not specific enough. It matches both '"
                 << BinaryMMapName << "' and '" << MMapFileName
                 << "' in the perf data file '" << PName
                 << "'. Consider using absolute file name.";
      return false;
    }
    uint64_t LoadAddr = MMap.start();
    uint64_t LoadSize = MMap.len();
    uint64_t PageOffset = MMap.has_pgoff() ? MMap.pgoff() : 0;

    // For the same binary, MMap can only be different if it is a PIE binary. So
    // for non-PIE binaries, we check all MMaps are equal and merge them into
    // BinaryMMapByPid[0].
    uint64_t MPid = BinaryIsPIE ? MMap.pid() : 0;
    set<MMapEntry> &LoadMap = BinaryMMapByPid[MPid];
    // Check for mmap conflicts.
    if (!checkBinaryMMapConflictionAndEmplace(LoadAddr, LoadSize, PageOffset,
                                              LoadMap)) {
      stringstream SS;
      SS << "Found conflict MMap event: "
         << MMapEntry{LoadAddr, LoadSize, PageOffset}
         << ". Existing MMap entries: " << std::endl;
      for (auto &EM : LoadMap) {
        SS << "\t" << EM << std::endl;
      }
      LOG(ERROR) << SS.str();
      return false;
    }
  }  // End of iterating mmap events.

  if (!std::accumulate(
          BinaryMMapByPid.begin(), BinaryMMapByPid.end(), 0,
          [](uint64_t V, const decltype(BinaryMMapByPid)::value_type &S)
              -> uint64_t { return V + S.second.size(); })) {
    LOG(ERROR) << "Failed to find MMap entries in '" << PName << "' for '"
               << BinaryFileName << "'.";
    return false;
  }
  for (auto &M : BinaryMMapByPid) {
    stringstream SS;
    SS << "Found mmap in '" << PName << "' for binary: '" << BinaryFileName
       << "', pid=" << dec << M.first << " (0 for non-pie executables)"
       << std::endl;
    for (auto &N : M.second) {
      SS << "\t" << N << std::endl;
    }
    LOG(INFO) << SS.str();
  }
  return true;
}

bool PropellerProfWriter::checkBinaryMMapConflictionAndEmplace(
    uint64_t LoadAddr, uint64_t LoadSize, uint64_t PageOffset,
    set<MMapEntry> &M) {
  for (const MMapEntry &E : M) {
    if (E.LoadAddr == LoadAddr && E.LoadSize == LoadSize &&
        E.PageOffset == PageOffset)
      return true;
    if (!((LoadAddr + LoadSize <= E.LoadAddr) ||
          (E.LoadAddr + E.LoadSize <= LoadAddr)))
      return false;
  }
  auto R = M.emplace(LoadAddr, LoadSize, PageOffset);
  assert(R.second);
  return true;
}

bool PropellerProfWriter::setupBinaryMMapName(quipper::PerfReader &PR,
                                              const string &PName) {
  this->BinaryMMapName = "";
  if (FLAGS_ignore_build_id || this->BinaryBuildId.empty()) {
    return true;
  }
  list<pair<string, string>> ExistingBuildIds;
  for (const auto &BuildId : PR.build_ids()) {
    if (BuildId.has_filename() && BuildId.has_build_id_hash()) {
      string PerfBuildId = BuildId.build_id_hash();
      quipper::PerfizeBuildIDString(&PerfBuildId);
      ExistingBuildIds.emplace_back(BuildId.filename(), PerfBuildId);
      if (PerfBuildId == this->BinaryBuildId) {
        this->BinaryMMapName = BuildId.filename();
        LOG(INFO) << "Found file with matching BuildId in perf file '" << PName
                  << "': " << this->BinaryMMapName;
        return true;
      }
    }
  }
  stringstream SS;
  SS << "No file with matching BuildId in perf data '" << PName
     << "', which contains the following <file, buildid>:" << std::endl;
  for (auto &P : ExistingBuildIds) {
    SS << "\t" << P.first << ": " << BuildIdWrapper(P.second.c_str())
       << std::endl;
  }
  LOG(INFO) << SS.str();
  return false;
}

bool PropellerProfWriter::aggregateLBR(quipper::PerfParser &Parser) {
  uint64_t brstackCount = 0;
  for (const auto &PE : Parser.parsed_events()) {
    quipper::PerfDataProto_PerfEvent *EPtr = PE.event_ptr;
    if (EPtr->event_type_case() !=
        quipper::PerfDataProto_PerfEvent::kSampleEvent)
      continue;

    auto &SEvent = EPtr->sample_event();
    if (!SEvent.has_pid()) continue;
    auto BRStack = SEvent.branch_stack();
    if (BRStack.empty()) continue;
    uint64_t Pid = BinaryIsPIE ? SEvent.pid() : 0;
    if (BinaryMMapByPid.find(Pid) == BinaryMMapByPid.end()) continue;
    auto &BranchCounters = BranchCountersByPid[Pid];
    auto &FallthroughCounters = FallthroughCountersByPid[Pid];
    uint64_t LastFrom = INVALID_ADDRESS;
    uint64_t LastTo = INVALID_ADDRESS;
    brstackCount += BRStack.size();
    std::vector<SymbolEntry *> SymSeq{};
    SymbolEntry *LastToSym = nullptr;
    for (int P = BRStack.size() - 1; P >= 0; --P) {
      const auto &BE = BRStack.Get(P);
      uint64_t From = BE.from_ip();
      uint64_t To = BE.to_ip();
      // TODO: LBR sometimes duplicates the first entry by mistake. For now we
      // treat these to be true entries.

      // if (P == 0 && From == LastFrom && To == LastTo) {
      //  LOG(INFO) << "Ignoring duplicate LBR entry: 0x" << std::hex <<
      //             From
      //             << "-> 0x" << To << std::dec << "\n";
      //  continue;
      //}

      ++(BranchCounters[make_pair(From, To)]);
      if (LastTo != INVALID_ADDRESS && LastTo <= From)
        ++(FallthroughCounters[make_pair(LastTo, From)]);

      // Aggregate path profile information.
      if (FLAGS_gen_path_profile) {
        auto *FromSym = findSymbolAtAddress(Pid, From);
        auto *ToSym = findSymbolAtAddress(Pid, To);
        if (LastTo != INVALID_ADDRESS && LastTo > From) {
          PProfile.addSymSeq(SymSeq);
          SymSeq.clear();
          goto done_path;
        }

        if (P == 0 && From == LastFrom && To == LastTo) {
          // LOG(INFO) << "Ignoring duplicate LBR entry: 0x" << std::hex <<
          // From
          //           << "-> 0x" << To << std::dec << "\n";
          goto done_path;
        }
        if (FromSym && ToSym) {
          SymSeq.push_back(FromSym);
          SymSeq.push_back(ToSym);
        } else {
          PProfile.addSymSeq(SymSeq);
          SymSeq.clear();
        }
      done_path:;
      }  // Done path profile

      LastTo = To;
      LastFrom = From;
    }  // end of iterating one br record
    if (FLAGS_gen_path_profile) {
      PProfile.addSymSeq(SymSeq);
      SymSeq.clear();
    }
  }  // End of iterating all br records.
  if (brstackCount < 100) {
    LOG(ERROR) << "Too few brstack records (only " << brstackCount
               << " record(s) found), cannot continue.";
    return false;
  }
  LOG(INFO) << "Processed " << CommaF(brstackCount) << " lbr records.";
  if (FLAGS_gen_path_profile)
    for (auto I = PProfile.MaxPaths.begin(), J = PProfile.MaxPaths.end();
         I != J; ++I)
      if ((*I)->expandToIncludeFallthroughs(*this))
        std::cout << *(*I) << std::endl;

  return true;
}

bool PropellerProfWriter::findBinaryBuildId() {
  this->BinaryBuildId = "";
  if (FLAGS_ignore_build_id) return true;
  bool BuildIdFound = false;
  for (auto &SR : ObjFile->sections()) {
    llvm::object::ELFSectionRef ESR(SR);
    StringRef SName;
    auto ExSecRefName = SR.getName();
    if (ExSecRefName) {
      SName = *ExSecRefName;
    } else {
      continue;
    }
    auto ExpectedSContents = SR.getContents();
    if (ESR.getType() == llvm::ELF::SHT_NOTE && SName == ".note.gnu.build-id" &&
        ExpectedSContents && !ExpectedSContents->empty()) {
      StringRef SContents = *ExpectedSContents;
      const unsigned char *P = SContents.bytes_begin() + 0x10;
      if (P >= SContents.bytes_end()) {
        LOG(INFO) << "Section '.note.gnu.build-id' does not contain valid "
                     "build id information.";
        return true;
      }
      string BuildId((const char *)P, SContents.size() - 0x10);
      quipper::PerfizeBuildIDString(&BuildId);
      this->BinaryBuildId = BuildId;
      LOG(INFO) << "Found Build Id in binary '" << BinaryFileName
                << "': " << BuildIdWrapper(BuildId.c_str());
      return true;
    }
  }
  LOG(INFO) << "No Build Id found in '" << BinaryFileName << "'.";
  return true;  // always returns true
}

bool PathProfile::addSymSeq(vector<SymbolEntry *> &symSeq) {
  if (symSeq.size() < MIN_LENGTH) return false;
  auto Range = findPaths(symSeq);
  Path P1(std::move(symSeq));
  for (auto I = Range.first; I != Range.second; ++I)
    if (I->second.mergeableWith(P1)) {
      Path &mergeable = I->second;
      removeFromMaxPaths(mergeable);
      mergeable.merge(P1);
      addToMaxPaths(mergeable);
      return true;
    }

  // Insert "P1" into PathProfile.
  Path::Key K = P1.pathKey();
  // std::cout << "Added path: " << P1 << std::endl;
  addToMaxPaths(Paths.emplace(K, std::move(P1))->second);
  return true;
}

bool Path::expandToIncludeFallthroughs(PropellerProfWriter &PPWriter) {
  auto From = syms.begin(), E = syms.end();
  auto To = std::next(From);
  auto WFrom = cnts.begin(), WEnd = cnts.end();
  auto WTo = std::next(WFrom);
  uint64_t LastCnt;
  SymbolEntry *LastTo = nullptr;
  for (; To != E; ++From, ++To, ++WFrom, ++WTo) {
    if (LastTo) {
      vector<SymbolEntry *> FTs;
      if (!PPWriter.calculateFallthroughBBs(LastTo, (*From), FTs))
        return false;
      if (!FTs.empty()) {
        // Note, after this operation, From / To are still valid.
        syms.insert(From, FTs.begin(), FTs.end());
        cnts.insert(WFrom, FTs.size(), ((*WFrom + LastCnt) >> 1));
      }
    }
    LastTo = *To;
    LastCnt = *WTo;
  }
  return true;
}

ostream & operator << (ostream &out, const Path &p) {
  out << "Path [" << p.syms.size() << "]: ";
  auto I = p.syms.begin(), J = p.syms.end();
  auto P = p.cnts.begin();
  out << (*I)->Ordinal;
  for (++I, ++P; I != J; ++I, ++P)
    out << "-(" << *P << ")->" << (*I)->Ordinal;
  return out;
}

#endif<|MERGE_RESOLUTION|>--- conflicted
+++ resolved
@@ -480,18 +480,13 @@
 
       TotalCounters += Cnt;
 
-<<<<<<< HEAD
       if (!ToSym || !FromSym) {
-=======
-      if (!ToSym) {
->>>>>>> 22a37760
         CountersNotAddressed += Cnt;
         continue;
       }
 
       // If this is a return to the beginning of a basic block, change the ToSym
       // to the basic block just before and add fallthrough between the two
-<<<<<<< HEAD
       // symbols.
       // After this code executes, AdjustedTo can never be the beginning of a
       // basic block for returns.
@@ -500,18 +495,6 @@
           AdjustedTo == ToSym->Addr) {  // Jump to the beginning of the basicblock
         auto PrevAddr = std::prev(AddrMap.find(AdjustedTo))->first;
         auto *CallSiteSym = findSymbolAtAddress(Pid, To - (AdjustedTo - PrevAddr));
-=======
-      // symbols. After this code executes, AdjustedTo can never be the
-      // beginning of a basic block for returns.
-      if ((!FromSym || FromSym->isReturnBlock() ||
-           ToSym->ContainingFunc->Addr != FromSym->ContainingFunc->Addr) &&
-          ToSym->ContainingFunc->Addr != AdjustedTo &&  // Not a call
-          AdjustedTo == ToSym->Addr  // return to the beginning of a bb.
-      ) {
-        auto PrevAddr = std::prev(AddrMap.find(AdjustedTo))->first;
-        auto *CallSiteSym =
-            findSymbolAtAddress(Pid, To - (AdjustedTo - PrevAddr));
->>>>>>> 22a37760
         if (CallSiteSym) {
           recordHotSymbol(CallSiteSym);
           // Account for the fall-through between CallSiteSym and ToSym.
@@ -519,18 +502,9 @@
           // Reassign ToSym to be the actuall callsite symbol entry.
           ToSym = CallSiteSym;
         } else
-<<<<<<< HEAD
-          LOG(WARNING) << "*** Internal error: Could not find the right CallSiteSym for : " << AdjustedTo << "\n";
-=======
           LOG(WARNING) << "*** Internal error: Could not find the right "
                           "CallSiteSym for : "
                        << AdjustedTo;
-      }
-
-      if (!FromSym) {
-        CountersNotAddressed += Cnt;
-        continue;
->>>>>>> 22a37760
       }
 
       if (FromSym->ContainingFunc != ToSym->ContainingFunc)
@@ -600,14 +574,8 @@
                      << ".";
         }
         // Mark both ambiguous bbs as touched.
-<<<<<<< HEAD
-        if (SE != To) {
-          Path.emplace_back(SE);
-        }
-=======
         if (SE != To)
           Path.emplace_back(SE);
->>>>>>> 22a37760
         LastFoundSymbol = SE;
       }
     }
@@ -838,21 +806,6 @@
     if (NewSymbolEntry->BBTag) {
       switch (Name.front()){
         case 'a':
-<<<<<<< HEAD
-          NewSymbolEntry->BBTagType = SymbolEntry::BBTagTypeEnum::BB_NORMAL;
-          break;
-        case 'r':
-          NewSymbolEntry->BBTagType = SymbolEntry::BBTagTypeEnum::BB_RETURN;
-          break;
-        case 'l':
-          NewSymbolEntry->BBTagType = SymbolEntry::BBTagTypeEnum::BB_LANDING_PAD;
-          break;
-        case 'L':
-          NewSymbolEntry->BBTagType = SymbolEntry::BBTagTypeEnum::BB_RETURN_AND_LANDING_PAD;
-        default:
-          break;
-      }
-=======
           NewSymbolEntry->BBTagType = SymbolEntry::BB_NORMAL;
           break;
         case 'r':
@@ -870,7 +823,6 @@
       }
     } else {
       NewSymbolEntry->BBTagType = SymbolEntry::BB_NONE;
->>>>>>> 22a37760
     }
     SymbolNameMap.emplace(std::piecewise_construct, std::forward_as_tuple(Name),
                           std::forward_as_tuple(NewSymbolEntry));
